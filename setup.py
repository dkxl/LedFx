--- conflicted
+++ resolved
@@ -33,17 +33,6 @@
     "aubio~=0.4.9",
     "zeroconf==0.30.0",
     'pywin32>=300; platform_system == "Windows"',
-<<<<<<< HEAD
-    "cython~=0.29.21",
-    "pyupdater~=3.1.0",
-    "sentry-sdk==1.3.1",
-    "certifi~=2020.12.5",
-    "pyserial~=3.5",
-    "pystray~=0.17",
-    "tcp-latency~=0.0.10",
-    "aiohttp_cors~=0.7.0",
-    "paho-mqtt~=1.5.1",
-=======
     "cython>=0.29.21",
     "pyupdater>=3.1.0",
     "sentry-sdk~=1.0.0",
@@ -55,7 +44,6 @@
     "python-rtmidi>=1.4.9",
     "aiohttp_cors>=0.7.0",
     "paho-mqtt>=1.5.1",
->>>>>>> 9e10f8d1
 ]
 
 setup(
