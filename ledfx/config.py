--- conflicted
+++ resolved
@@ -68,43 +68,8 @@
         vol.Optional("integrations", default=[]): list,
         vol.Optional("scan_on_startup", default=False): bool,
         vol.Optional(
-<<<<<<< HEAD
-            "wled_preferences",
-            default={
-                "wled_preferred_mode": {
-                    "setting": "",
-                    "user_enabled": False,
-                },
-                "realtime_gamma_enabled": {
-                    "setting": False,
-                    "user_enabled": False,
-                },
-                "force_max_brightness": {
-                    "setting": False,
-                    "user_enabled": False,
-                },
-                "realtime_dmx_mode": {
-                    "setting": "MultiRGB",
-                    "user_enabled": False,
-                },
-                "start_universe_setting": {
-                    "setting": 1,
-                    "user_enabled": False,
-                },
-                "dmx_address_start": {
-                    "setting": 1,
-                    "user_enabled": False,
-                },
-                "inactivity_timeout": {
-                    "setting": 1,
-                    "user_enabled": False,
-                },
-            },
-        ): dict,
-=======
             "wled_preferences", default=_default_wled_settings
         ): WLED_CONFIG_SCHEMA,
->>>>>>> 58e92357
         vol.Optional(
             "configuration_version", default=CONFIGURATION_VERSION
         ): str,
