import logging
import threading
import time
from functools import cached_property

import numpy as np
import voluptuous as vol
import zeroconf

from ledfx.effects import DummyEffect
from ledfx.effects.math import interpolate_pixels
from ledfx.effects.melbank import (
    MAX_FREQ,
    MIN_FREQ,
    MIN_FREQ_DIFFERENCE,
    FrequencyRange,
)
from ledfx.events import (
    EffectClearedEvent,
    EffectSetEvent,
    Event,
    VirtualUpdateEvent,
)

# from ledfx.config import save_config
from ledfx.transitions import Transitions
from ledfx.utils import fps_to_sleep_interval

_LOGGER = logging.getLogger(__name__)


class Virtual:

    CONFIG_SCHEMA = vol.Schema(
        {
            vol.Required(
                "name", description="Friendly name for the device"
            ): str,
            vol.Required(
                "mapping",
                description="Span: Effect spans all segments. Copy: Effect copied on each segment",
                default="span",
            ): vol.In(["span", "copy"]),
            vol.Optional(
                "icon_name",
                description="Icon for the device*",
                default="mdi:led-strip-variant",
            ): str,
            vol.Optional(
                "max_brightness",
                description="Max brightness for the device",
                default=1.0,
            ): vol.All(vol.Coerce(float), vol.Range(min=0, max=1)),
            vol.Optional(
                "center_offset",
                description="Number of pixels from the perceived center of the device",
                default=0,
            ): int,
            vol.Optional(
                "preview_only",
                description="Preview the pixels without updating the devices",
                default=False,
            ): bool,
            vol.Optional(
                "transition_time",
                description="Length of transition between effects",
                default=0.4,
            ): vol.All(
                vol.Coerce(float),
                vol.Range(min=0, max=5, min_included=True, max_included=True),
            ),
            vol.Optional(
                "transition_mode",
                description="Type of transition between effects",
                default="Add",
            ): vol.In([mode for mode in Transitions]),
            vol.Optional(
                "frequency_min",
                description="Lowest frequency for this virtual's audio reactive effects",
                default=MIN_FREQ,  # GET THIS FROM CORE AUDIO
            ): vol.All(
                vol.Coerce(int),
                vol.Range(
                    min=MIN_FREQ,
                    max=MAX_FREQ,
                ),
            ),  # AND HERE TOO,
            vol.Optional(
                "frequency_max",
                description="Highest frequency for this virtual's audio reactive effects",
                default=MAX_FREQ,  # GET THIS FROM CORE AUDIO
            ): vol.All(
                vol.Coerce(int),
                vol.Range(
                    min=MIN_FREQ,
                    max=MAX_FREQ,
                ),
            ),  # AND HERE TOO,
        }
    )

    # vol.Required(
    #     "start_pixel",
    #     description="First pixel the virtual will map onto device (inclusive)",
    # ): int,
    # vol.Required(
    #     "end_pixel",
    #     description="Last pixel the virtual will map onto device (inclusive)",
    # ): int,
    # vol.Optional(
    #     "invert",
    #     description="Reverse the virtual mapping onto this device",
    #     default=False,
    # ): bool,

    _paused = False
    _active = False
    _output_thread = None
    _active_effect = None
    _transition_effect = None

    def __init__(self, ledfx, config):
        self._ledfx = ledfx
        self._config = config
        # the multiplier to fade in/out of an effect. -ve values mean fading
        # in, +ve mean fading out
        self.fade_timer = 0
        self._segments = []

        self.frequency_range = FrequencyRange(
            self._config["frequency_min"], self._config["frequency_max"]
        )

        # list of devices in order of their mapping on the virtual
        # [[id, start, end, invert]...]
        # not a very good schema, but vol seems a bit handicapped in terms of lists.
        # this won't necessarily ensure perfectly validated segments, but it at
        # least gives an idea of the format
        self.SEGMENTS_SCHEMA = vol.Schema([self.validate_segment])

    def __del__(self):
        self.active = False

    def _valid_id(self, id):
        device = self._ledfx.devices.get(id)
        if device is not None:
            return id
        else:
            msg = f"Invalid device id: {id}"
            _LOGGER.warning(msg)
            raise ValueError(msg)

    def activate_segments(self, segments):
        for device_id, start_pixel, end_pixel, invert in segments:
            device = self._ledfx.devices.get(device_id)
            try:
                device.add_segment(self.id, start_pixel, end_pixel, force=True)
            except ValueError as e:  # TODO pass this up the chain
                print(e)
            if not device.is_active():
                device.activate()

    def deactivate_segments(self):
        for device in self._devices:
            device.clear_virtual_segments(self.id)

    def validate_segment(self, segment):
        valid = True
        msg = None

        if len(segment) != 4:
            msg = f"Invalid segment format: {segment}, should be [device_id, start, end, invert]"
            valid = False

        device_id, start_pixel, end_pixel, invert = segment
        device = self._ledfx.devices.get(device_id)

        if device is None:
            msg = f"Invalid device id: {device_id}"
            valid = False

        if (
            (start_pixel < 0)
            or (end_pixel < 0)
            or (start_pixel > end_pixel)
            or (end_pixel >= device.pixel_count)
        ):
            msg = f"Invalid segment pixels: ({start_pixel}, {end_pixel}). Device '{self.name}' valid pixels between (0, {self.pixel_count-1})"
            valid = False

        if not valid:
            _LOGGER.error(msg)
            raise ValueError(msg)
        else:
            return segment

    def invalidate_cached_props(self):
        # invalidate cached properties
        for prop in [
            "pixel_count",
            "refresh_rate",
            "_devices",
            "_segments_by_device",
        ]:
            if hasattr(self, prop):
                delattr(self, prop)

    def update_segments(self, segments_config):
        segments_config = [list(item) for item in segments_config]
        _segments = self.SEGMENTS_SCHEMA(segments_config)

        _pixel_count = self.pixel_count

        if _segments != self._segments:
            if self._active:
                self.deactivate_segments()
                # try to register this new set of segments
                # if it fails, restore previous segments and raise the error
                try:
                    self.activate_segments(_segments)
                except ValueError:
                    self.deactivate_segments()
                    self.activate_segments(self._segments)
                    raise

            self._segments = _segments

            self.invalidate_cached_props()

            _LOGGER.debug(
                f"Updated virtual {self.name} with {len(self._segments)} segments, totalling {self.pixel_count} pixels"
            )

            # Restart active effect if total pixel count has changed
            # eg. devices might be reordered, but total pixel count is same
            # so no need to restart the effect
            if self.pixel_count != _pixel_count:
                self.transitions = Transitions(self.pixel_count)
                if self._active_effect is not None:
                    self._active_effect.deactivate()
                    if self.pixel_count > 0:
                        self._active_effect.activate(self)

            mode = self._config["transition_mode"]
            self.frame_transitions = self.transitions[mode]

    def set_preset(self, preset_info):
        category, effect_id, preset_id = preset_info

        # Create the effect and add it to the virtual
        try:
            effect_config = self._ledfx.config[category][effect_id][preset_id][
                "config"
            ]
        except KeyError:
            _LOGGER.error(f"Cannot find preset: {preset_info}")
            return
        effect = self._ledfx.effects.create(
            ledfx=self._ledfx, type=effect_id, config=effect_config
        )
        self.set_effect(effect)

    def set_effect(self, effect):
        self.transition_frame_total = (
            self.refresh_rate * self._config["transition_time"]
        )
        self.transition_frame_counter = 0

        if not self._devices:
            error = f"Cannot activate virtual {self.id}, it has no configured device segments"
            _LOGGER.warning(error)
            return

        if self._active_effect is None:
            self._transition_effect = DummyEffect(self.pixel_count)
            self._active_effect = effect
            self._active_effect.activate(self)
            # self._ledfx.loop.call_later(
            #     self._config["transition_time"], self.clear_transition_effect
            # )
            self._ledfx.events.fire_event(
                EffectSetEvent(self._active_effect.name)
            )
        else:
            self.clear_transition_effect()
            self._transition_effect = self._active_effect
            self._active_effect = effect
            self._active_effect.activate(self)
            # self._ledfx.loop.call_later(
            #     self._config["transition_time"], self.clear_transition_effect
            # )
            self._ledfx.events.fire_event(
                EffectSetEvent(self._active_effect.name)
            )

        try:
            self.active = True
        except RuntimeError:
            self.active = False
            return

    def transition_to_active(self):
        self._active_effect = self._transition_effect
        self._transition_effect = None

    def active_to_transition(self):
        self._transition_effect = self._active_effect
        self._active_effect = None

    def clear_effect(self):
        self._ledfx.events.fire_event(EffectClearedEvent())

        self._transition_effect = self._active_effect
        self._active_effect = DummyEffect(self.pixel_count)

        self.transition_frame_total = (
            self.refresh_rate * self._config["transition_time"]
        )
        self.transition_frame_counter = 0

        self._ledfx.loop.call_later(
            self._config["transition_time"], self.clear_frame
        )

    def clear_transition_effect(self):
        if self._transition_effect is not None:
            self._transition_effect.deactivate()
        self._transition_effect = None

    def clear_active_effect(self):
        if self._active_effect is not None:
            self._active_effect.deactivate()
        self._active_effect = None

    def clear_frame(self):
        self.clear_active_effect()
        self.clear_transition_effect()

        if self._active:
            # Clear all the pixel data before deactivating the device
            self.assembled_frame = np.zeros((self.pixel_count, 3))
            self.flush(self.assembled_frame)
            self._ledfx.events.fire_event(
                VirtualUpdateEvent(self.id, self.assembled_frame)
            )

            self._active = False

    @property
    def active_effect(self):
        return self._active_effect

<<<<<<< HEAD
    async def thread_function(self):
        while True:
            if self._active:
=======
    def thread_function(self):
        while True:
            if not self._active:
                break
            if self._active_effect._active:
>>>>>>> ce15f473
                # self.assembled_frame = await self._ledfx.loop.run_in_executor(
                #     self._ledfx.thread_executor, self.assemble_frame
                # )
                self.assembled_frame = self.assemble_frame()
                if self.assembled_frame is not None and not self._paused:
                    if not self._config["preview_only"]:
<<<<<<< HEAD
                        await self._ledfx.loop.run_in_executor(
                            self._ledfx.thread_executor, self.flush
                        )
                        # self.flush()
=======
                        # self._ledfx.thread_executor.submit(self.flush)
                        # await self._ledfx.loop.run_in_executor(
                        #     self._ledfx.thread_executor, self.flush
                        # )
                        self.flush()
>>>>>>> ce15f473

                    def trigger_virtual_update_event():
                        self._ledfx.events.fire_event(
                            VirtualUpdateEvent(self.id, self.assembled_frame)
                        )

<<<<<<< HEAD
                    self._ledfx.loop.call_soon(trigger_virtual_update_event)
            await self._ledfx.loop.run_in_executor(
                self._ledfx.thread_executor,
                time.sleep,
                fps_to_sleep_interval(self.refresh_rate),
            )
=======
                    self._ledfx.loop.call_soon_threadsafe(
                        trigger_virtual_update_event
                    )

            time.sleep(fps_to_sleep_interval(self.refresh_rate))
>>>>>>> ce15f473

    def assemble_frame(self):
        """
        Assembles the frame to be flushed.
        """
        # Get and process active effect frame
        frame = self._active_effect.get_pixels()
        frame[frame > 255] = 255
        frame[frame < 0] = 0
        # np.clip(frame, 0, 255, frame)

        if self._config["center_offset"]:
            frame = np.roll(frame, self._config["center_offset"], axis=0)

        # This part handles blending two effects together
        if (
            self._transition_effect is not None
            and self._config["transition_mode"] != "None"
            and self._config["transition_time"] > 0
        ):
            # Get and process transition effect frame
            transition_frame = self._transition_effect.get_pixels()
            # np.clip(transition_frame, 0, 255, transition_frame)
            transition_frame[frame > 255] = 255
            transition_frame[frame < 0] = 0

            if self._config["center_offset"]:
                transition_frame = np.roll(
                    transition_frame,
                    self._config["center_offset"],
                    axis=0,
                )

            # Blend both frames together
            self.transition_frame_counter += 1
            self.transition_frame_counter = min(
                max(self.transition_frame_counter, 0),
                self.transition_frame_total,
            )
            weight = (
                self.transition_frame_counter / self.transition_frame_total
            )
            self.frame_transitions(
                self.transitions, frame, transition_frame, weight
            )
            if self.transition_frame_counter == self.transition_frame_total:
                self.clear_transition_effect()

        np.multiply(frame, self._config["max_brightness"], frame)

        return frame

    def activate(self):
        if not self._devices:
            error = f"Cannot activate virtual {self.id}, it has no configured device segments"
            _LOGGER.warning(error)
            raise RuntimeError(error)
        if not self._active_effect:
            error = f"Cannot activate virtual {self.id}, it has no configured effect"
            _LOGGER.warning(error)
            raise RuntimeError(error)

        if hasattr(self, "_thread"):
            self._thread.join()

        _LOGGER.info(f"Activating virtual {self.id}")
        if not self._active:
            self._active = True
            self.activate_segments(self._segments)

<<<<<<< HEAD
        self._task = self._ledfx.loop.create_task(self.thread_function())
        self._task.add_done_callback(lambda task: task.result())

    def deactivate(self):
        self._active = False
        if hasattr(self, "_task"):
            self._task.cancel()
=======
        # self.thread_function()

        self._thread = threading.Thread(target=self.thread_function)
        self._thread.start()
        # self._task = self._ledfx.loop.create_task(self.thread_function())
        # self._task.add_done_callback(lambda task: task.result())

    def deactivate(self):
        self._active = False
        if hasattr(self, "_thread"):
            self._thread.join()
>>>>>>> ce15f473
        self.deactivate_segments()

    # @lru_cache(maxsize=32)
    # def _normalized_linspace(self, size):
    #     return np.linspace(0, 1, size)

    # def interp_channel(self, channel, x_new, x_old):
    #     return np.interp(x_new, x_old, channel)

    # # TODO cache this!
    # # need to be able to access pixels but not through args
    # # @lru_cache(maxsize=8)
    # def interpolate(self, pixels, new_length):
    #     """Resizes the array by linearly interpolating the values"""
    #     if len(pixels) == new_length:
    #         return pixels

    #     x_old = self._normalized_linspace(len(pixels))
    #     x_new = self._normalized_linspace(new_length)

    #     z = np.apply_along_axis(self.interp_channel, 0, pixels, x_new, x_old)
    #     return z

    def flush(self, pixels=None):
        """
        Flushes the provided data to the devices.
        """
        if pixels is None:
            pixels = self.assembled_frame
        for device_id, segments in self._segments_by_device.items():
            data = []
            for (
                start,
                stop,
                step,
                device_start,
                device_end,
            ) in segments:
                if self._config["mapping"] == "span":
                    data.append(
                        (pixels[start:stop:step], device_start, device_end)
                    )
                elif self._config["mapping"] == "copy":
                    target_len = device_end - device_start + 1
                    data.append(
                        (
                            interpolate_pixels(pixels, target_len)[::step],
                            device_start,
                            device_end,
                        )
                    )
            device = self._ledfx.devices.get(device_id)
            if device is None:
                _LOGGER.warning("No active devices - Deactivating.")
                self.deactivate()
            elif device.is_active():
                device.update_pixels(self.id, data)
        # self.interpolate.cache_clear()

    @property
    def name(self):
        return self._config["name"]

    @property
    def max_brightness(self):
        return self._config["max_brightness"] * 256

    @property
    def active(self):
        return self._active

    @active.setter
    def active(self, active):
        active = bool(active)
        if active and not self._active:
            self.activate()
        if not active and self._active:
            self.deactivate()
        self._active = active

    @property
    def id(self) -> str:
        """Returns the id for the virtual"""
        return getattr(self, "_id", None)

    @property
    def segments(self):
        return self._segments

    @cached_property
    def _segments_by_device(self):
        """
        List to help split effect output to the correct pixels of each device
        """
        data_start = 0
        segments_by_device = {}
        for device_id, device_start, device_end, inverse in self._segments:
            segment_width = device_end - device_start + 1
            if not inverse:
                start = data_start
                stop = data_start + segment_width
                step = 1
            else:
                start = data_start + segment_width - 1
                stop = None if data_start == 0 else data_start - 1
                step = -1
            segment_info = (
                start,
                stop,
                step,
                device_start,
                device_end,
            )
            if device_id in segments_by_device.keys():
                segments_by_device[device_id].append(segment_info)
            else:
                segments_by_device[device_id] = [segment_info]
            data_start += segment_width
        return segments_by_device

    @cached_property
    def _devices(self):
        """
        Return an iterable of the device object of each segment of the virtual
        """
        return list(
            self._ledfx.devices.get(device_id)
            for device_id in {segment[0] for segment in self._segments}
        )

    @cached_property
    def refresh_rate(self):
        if not self._devices:
            return False
        return min(device.max_refresh_rate for device in self._devices)

    @cached_property
    def pixel_count(self):
        if self._config["mapping"] == "span":
            total = 0
            for device_id, start_pixel, end_pixel, invert in self._segments:
                total += end_pixel - start_pixel + 1
            return total
        elif self._config["mapping"] == "copy":
            if self._segments:
                return max(
                    end_pixel - start_pixel + 1
                    for _, start_pixel, end_pixel, _ in self._segments
                )
            else:
                return 0

    @staticmethod
    def schema() -> vol.Schema:
        """returns the schema for the object"""
        return Virtual.CONFIG_SCHEMA

    @property
    def config(self) -> dict:
        """Returns the config for the object"""
        return getattr(self, "_config", None)

    def update_config(self, config):
        self.config = config

    @config.setter
    def config(self, new_config):
        """Updates the config for an object"""
        if self._config is not None:
            _config = {**self._config, **new_config}
        else:
            _config = new_config

        _config = self.CONFIG_SCHEMA(_config)

        if hasattr(self, "_config"):
            if _config["mapping"] != self._config["mapping"]:
                self.invalidate_cached_props()
            if _config["transition_mode"] != self._config["transition_mode"]:
                mode = _config["transition_mode"]
                self.frame_transitions = self.transitions[mode]
            if (
                "frequency_min" in _config.keys()
                or "frequency_max" in _config.keys()
            ):
                # if these are in config, manually sanitise them
                _config["frequency_min"] = min(
                    _config["frequency_min"], MAX_FREQ - MIN_FREQ_DIFFERENCE
                )
                _config["frequency_min"] = min(
                    _config["frequency_min"], MIN_FREQ
                )
                _config["frequency_max"] = max(
                    _config["frequency_max"], MIN_FREQ + MIN_FREQ_DIFFERENCE
                )
                _config["frequency_max"] = min(
                    _config["frequency_max"], MAX_FREQ
                )
                diff = abs(_config["frequency_max"] - _config["frequency_min"])
                if diff < MIN_FREQ_DIFFERENCE:
                    _config["frequency_max"] += diff
                # if they're changed, clear some cached properties
                # so the changes take effect
                if (
                    (
                        _config["frequency_min"]
                        != self._config["frequency_min"]
                        or _config["frequency_max"]
                        != self._config["frequency_max"]
                    )
                    and (self._active_effect is not None)
                    and (
                        hasattr(
                            self._active_effect, "clear_melbank_freq_props"
                        )
                    )
                ):
                    self._active_effect.clear_melbank_freq_props()

        setattr(self, "_config", _config)

        self.frequency_range = FrequencyRange(
            self._config["frequency_min"], self._config["frequency_max"]
        )


class Virtuals:
    """Thin wrapper around the device registry that manages virtuals"""

    PACKAGE_NAME = "ledfx.virtuals"
    _paused = False

    def __init__(self, ledfx):
        # super().__init__(ledfx, Virtual, self.PACKAGE_NAME)

        def cleanup_effects(e):
            self.clear_all_effects()

        self._ledfx = ledfx
        self._ledfx.events.add_listener(cleanup_effects, Event.LEDFX_SHUTDOWN)
        self._zeroconf = zeroconf.Zeroconf()
        self._virtuals = {}

    def create_from_config(self, config):
        for virtual in config:
            _LOGGER.debug(f"Loading virtual from config: {virtual}")
            self._ledfx.virtuals.create(
                id=virtual["id"],
                config=virtual["config"],
                is_device=virtual["is_device"],
                ledfx=self._ledfx,
            )
            if "segments" in virtual:
                self._ledfx.virtuals.get(virtual["id"]).update_segments(
                    virtual["segments"]
                )
            if "effect" in virtual:
                try:
                    effect = self._ledfx.effects.create(
                        ledfx=self._ledfx,
                        type=virtual["effect"]["type"],
                        config=virtual["effect"]["config"],
                    )
                    self._ledfx.virtuals.get(virtual["id"]).set_effect(effect)
                except vol.MultipleInvalid:
                    _LOGGER.warning(
                        "Effect schema changed. Not restoring effect"
                    )

    def schema(self):
        return Virtual.CONFIG_SCHEMA

    def create(self, id=None, *args, **kwargs):
        """Creates a virtual"""

        # Find the first valid id based on what is already in the registry
        dupe_id = id
        dupe_index = 1
        while id in self._virtuals.keys():
            id = f"{dupe_id}-{dupe_index}"
            dupe_index = dupe_index + 1

        # Create the new virtual and validate the schema.
        _config = kwargs.pop("config", None)
        _is_device = kwargs.pop("is_device", False)
        if _config is not None:
            _config = Virtual.CONFIG_SCHEMA(_config)
            obj = Virtual(config=_config, *args, **kwargs)
        else:
            obj = Virtual(*args, **kwargs)

        # Attach some common properties
        setattr(obj, "_id", id)
        setattr(obj, "is_device", _is_device)

        # Store the object into the internal list and return it
        self._virtuals[id] = obj
        return obj

    def destroy(self, id):
        if id not in self._virtuals:
            raise AttributeError(
                ("Object with id '{}' does not exist.").format(id)
            )
        del self._virtuals[id]

    def __iter__(self):
        return iter(self._virtuals)

    def values(self):
        return self._virtuals.values()

    def clear_all_effects(self):
        for virtual in self.values():
            virtual.clear_frame()

    def pause_all(self):
        self._paused = not self._paused
        for virtual in self.values():
            virtual._paused = self._paused

    def get(self, virtual_id):
        for id, virtual in self._virtuals.items():
            if virtual_id == id:
                return virtual
        return None<|MERGE_RESOLUTION|>--- conflicted
+++ resolved
@@ -350,55 +350,33 @@
     def active_effect(self):
         return self._active_effect
 
-<<<<<<< HEAD
-    async def thread_function(self):
-        while True:
-            if self._active:
-=======
     def thread_function(self):
         while True:
             if not self._active:
                 break
             if self._active_effect._active:
->>>>>>> ce15f473
                 # self.assembled_frame = await self._ledfx.loop.run_in_executor(
                 #     self._ledfx.thread_executor, self.assemble_frame
                 # )
                 self.assembled_frame = self.assemble_frame()
                 if self.assembled_frame is not None and not self._paused:
                     if not self._config["preview_only"]:
-<<<<<<< HEAD
-                        await self._ledfx.loop.run_in_executor(
-                            self._ledfx.thread_executor, self.flush
-                        )
-                        # self.flush()
-=======
                         # self._ledfx.thread_executor.submit(self.flush)
                         # await self._ledfx.loop.run_in_executor(
                         #     self._ledfx.thread_executor, self.flush
                         # )
                         self.flush()
->>>>>>> ce15f473
 
                     def trigger_virtual_update_event():
                         self._ledfx.events.fire_event(
                             VirtualUpdateEvent(self.id, self.assembled_frame)
                         )
 
-<<<<<<< HEAD
-                    self._ledfx.loop.call_soon(trigger_virtual_update_event)
-            await self._ledfx.loop.run_in_executor(
-                self._ledfx.thread_executor,
-                time.sleep,
-                fps_to_sleep_interval(self.refresh_rate),
-            )
-=======
                     self._ledfx.loop.call_soon_threadsafe(
                         trigger_virtual_update_event
                     )
 
             time.sleep(fps_to_sleep_interval(self.refresh_rate))
->>>>>>> ce15f473
 
     def assemble_frame(self):
         """
@@ -469,15 +447,6 @@
             self._active = True
             self.activate_segments(self._segments)
 
-<<<<<<< HEAD
-        self._task = self._ledfx.loop.create_task(self.thread_function())
-        self._task.add_done_callback(lambda task: task.result())
-
-    def deactivate(self):
-        self._active = False
-        if hasattr(self, "_task"):
-            self._task.cancel()
-=======
         # self.thread_function()
 
         self._thread = threading.Thread(target=self.thread_function)
@@ -489,7 +458,6 @@
         self._active = False
         if hasattr(self, "_thread"):
             self._thread.join()
->>>>>>> ce15f473
         self.deactivate_segments()
 
     # @lru_cache(maxsize=32)
