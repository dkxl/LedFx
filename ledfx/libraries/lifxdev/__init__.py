"""lifxdev"""

import logging

<<<<<<< HEAD
def get_library_logger():
    return logging.getLogger('lifxdev')
=======

def get_library_logger():
    return logging.getLogger("lifxdev")
>>>>>>> 4dedba74
<|MERGE_RESOLUTION|>--- conflicted
+++ resolved
@@ -2,11 +2,6 @@
 
 import logging
 
-<<<<<<< HEAD
-def get_library_logger():
-    return logging.getLogger('lifxdev')
-=======
 
 def get_library_logger():
-    return logging.getLogger("lifxdev")
->>>>>>> 4dedba74
+    return logging.getLogger("lifxdev")