--- conflicted
+++ resolved
@@ -782,14 +782,11 @@
         "High": "high_power",
     }
 
-<<<<<<< HEAD
     def __init__(self, ledfx, config):
         super().__init__(ledfx, config)
         # protect against possible deactivate race condition
         self.audio = None
 
-=======
->>>>>>> 1a3cc552
     def activate(self, channel):
         _LOGGER.info("Activating AudioReactiveEffect.")
         super().activate(channel)
