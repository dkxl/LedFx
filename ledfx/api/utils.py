--- conflicted
+++ resolved
@@ -4,10 +4,7 @@
 import voluptuous as vol
 
 from ledfx.config import _default_wled_settings
-<<<<<<< HEAD
-=======
 from ledfx.effects.audio import AudioInputSource
->>>>>>> ce15f473
 from ledfx.utils import AVAILABLE_FPS, generate_title
 
 TYPES_MAP = {
@@ -165,9 +162,6 @@
         }
         return val
 
-    elif callable(schema) and schema.__name__ == "fps_validator":
-        return {"type": "int", "enum": list(AVAILABLE_FPS)}
-
     if schema in TYPES_MAP:
         return {"type": TYPES_MAP[schema]}
 
