--- conflicted
+++ resolved
@@ -104,8 +104,6 @@
                         val = random.randint(lower, upper)
                 effect_config[setting.schema] = val
 
-        print(effect_config)
-
         # See if virtual's active effect type matches this effect type,
         # if so update the effect config
         # otherwise, create a new effect and add it to the virtual
@@ -218,15 +216,11 @@
         elif effect_config == "RANDOMIZE":
             # Parse and break down schema for effect, in order to generate
             # acceptable random values
-<<<<<<< HEAD
-            ignore_settings = ["brightness"]
-=======
             ignore_settings = [
                 "brightness",
                 "background_color",
                 "background_brightness",
             ]
->>>>>>> ce15f473
             effect_config = {}
             effect_type = virtual.active_effect.type
             effect = self._ledfx.effects.get_class(effect_type)
