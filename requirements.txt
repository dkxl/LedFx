--- conflicted
+++ resolved
@@ -4,7 +4,6 @@
 # You will need a C compiler and proper setup for Cython
 # https://wiki.python.org/moin/WindowsCompilers
 
-<<<<<<< HEAD
 
     numpy>=1.20.1
     voluptuous>=0.12.0
@@ -22,14 +21,4 @@
     pyupdater>=3.1.0
     sentry-sdk==1.0.0
     certifi>=2019.3.9
-    pyserial>=3.5
-=======
-numpy>=1.13.3
-voluptuous==0.11.1
-pyaudio==0.2.11
-sacn==1.3
-aiohttp==3.7.4
-aiohttp_jinja2==1.0.0
-pyyaml>=5.1
-aubio>=0.4.8
->>>>>>> 826e7cb9
+    pyserial>=3.5