<<<<<<< HEAD
import React, {useEffect} from 'react';
=======
import React, { useEffect, useState } from 'react';
>>>>>>> 9c98ba3b
import { useSelector, useDispatch } from 'react-redux';
import { makeStyles } from '@material-ui/core/styles';
import Card from '@material-ui/core/Card';
import CardContent from '@material-ui/core/CardContent';
import Grid from '@material-ui/core/Grid';
import PixelColorGraph from 'components/PixelColorGraph';
import AddSceneCard from 'components/AddSceneCard';
import { addScene, getScenes } from 'modules/scenes';
import { fetchDeviceList } from 'modules/devices';
import { fetchDisplayList } from 'modules/displays';
import DisplayPixelColorGraph from 'components/PixelColorGraph/DisplayPixelColorGraph';
import BladeDeviceMiniControl from 'components/DeviceMiniControl/BladeDeviceMiniControl';
import BladeMiniScenesCard from 'components/MiniScenesCard/BladeMiniScenesCard';
import { Responsive, WidthProvider } from 'react-grid-layout';
import "react-grid-layout/css/styles.css"
import "react-resizable/css/styles.css"
import { Fab } from '@material-ui/core';
import { Save } from '@material-ui/icons';
const ResponsiveGridLayout = WidthProvider(Responsive);
// let noob = 0


const useStyles = makeStyles(theme => ({
    root: {
        flexGrow: 1,
    },
    card: {
        width: '100%',
        height: '100%',
        overflowX: 'auto',
    },
    table: {
        width: '100%',
        maxWidth: '100%',
        backgroundColor: 'transparent',
        borderSpacing: '0',
    },
    '@global': {
        '.draghandler': {
            position: "absolute",
            width: "20px",
            height: "20px",
            right: 0,
            top: 0,
            cursor: 'move',
            '& > span': {
                position: "absolute",
                right: "3px",
                top: "3px",
                width: "5px",
                height: "5px",
                borderRight: "2px solid rgba(0, 0, 0, 0.4)",
                borderTop: "2px solid rgba(0, 0, 0, 0.4)",
            }
        },
        '.react-grid-item.react-grid-placeholder': {
            background: theme.palette.primary.main
        }
    }

}));


export const emptyObject = (data) => {
    let isEmpty = true;

    if (data && data !== 'undefined' && data !== null) {
        isEmpty = Object.keys(data).length === 0 && data.constructor === Object;
    }

    return isEmpty;
}


const DashboardView = () => {
    const devices = useSelector(state => state.devices);
    const displays = useSelector(state => state.displays);
    const scenes = useSelector(state => state.scenes);
    const classes = useStyles();
    const dispatch = useDispatch();
    const [layouts, setLayouts] = useState({})
    const getFromLS = (layoutName) => {
        if (window.localStorage) {
            let savedLayout = window.localStorage.getItem(layoutName);
            if (savedLayout && !emptyObject(savedLayout)) {
                setLayouts(JSON.parse(savedLayout).layouts)
                return JSON.parse(savedLayout).layouts;
            } else {
                // defaultLayout is defined elsewhere, when nothing in LocalStorage it's how it should be.
                return

            }
        }
    }
    const saveLayoutToLS = (layoutName, value) => {
        if (window.localStorage) {
            window.localStorage.setItem(layoutName, JSON.stringify({ layouts: value }));
        } else {
            console.error('localStorage is not supported');
        }
    }
    const onLayoutChange = (oldLayout, newLayout, test) => {
        // console.log("CHANGING", noob, layouts, oldLayout, newLayout)
        // if (oldLayout.length > 0) {
        //     if (noob > 2) {
        //         saveLayoutToLS("layouts", newLayout);
        //     }
        // }
        // noob = noob + 1
        setLayouts(newLayout);
    }

    useEffect(() => {
        dispatch(getScenes());
        dispatch(fetchDeviceList());
        dispatch(fetchDisplayList());
    }, [dispatch]);

    useEffect(() => {
        getFromLS("layouts")
    }, [displays]);

    if (!devices.list.length) {
        return (
            <Card>
                <CardContent>
                    <p>Looks like you have no devices! Go to 'Device Management' to add them</p>
                </CardContent>
            </Card>
        );
    }


    return (
        <div>
            <Fab
                color="primary"
                size="small"
                onClick={() => saveLayoutToLS("layouts", layouts)}
                style={{ position: "fixed", right: '6rem', top: '0.8rem', zIndex: 1100 }}

            >
                <Save />
            </Fab>
            <div style={{ position: "relative" }}>
                {displays && <ResponsiveGridLayout
                    draggableHandle={".draghandler"}
                    onLayoutChange={(oldLayout, newLayout) => onLayoutChange(oldLayout, newLayout)}
                    className="layout"
                    layouts={layouts}
                    breakpoints={{ lg: 1920, md: 996, sm: 768, xs: 480, xxs: 320 }}
                    cols={{ lg: 12, md: 10, sm: 6, xs: 4, xxs: 2 }} rowHeight={30}
                >
                    {displays.list.map((display, i) => (
                        <div data-grid={{ x: ((i % 4) * 3), y: 0, w: 3, h: 8, minW: 2, maxW: 12, minH: 8, maxH: 8 }} key={display.id}>
                            <Card className={classes.card}>
                                <CardContent>
                                    <BladeDeviceMiniControl device={display} />
                                    {display.is_device &&
                                        devices.list.find(d => d.id === display.is_device) &&
                                        devices.list.find(d => d.id === display.is_device).active_displays
                                            .length > 0 ? (
                                        <PixelColorGraph
                                            device={devices.list.find(d => d.id === display.is_device)}
                                        />
                                    ) : display.active ? (
                                        <DisplayPixelColorGraph
                                            pause={
                                                devices.list.find(d => d.id === display.is_device) &&
                                                devices.list.find(d => d.id === display.is_device)
                                                    .active_displays.length > 0
                                            }
                                            display={display}
                                        />
                                    ) : (
                                        <DisplayPixelColorGraph
                                            pause={
                                                devices.list.find(d => d.id === display.is_device) &&
                                                devices.list.find(d => d.id === display.is_device)
                                                    .active_displays.length > 0
                                            }
                                            display={display}
                                        />
                                    )}
                                </CardContent>
                                <span className={"draghandler"}> <span></span></span>
                            </Card>
                        </div>
                    ))}
                </ResponsiveGridLayout>}
            </div>
            {/* </Grid> */}
            <Grid container direction="row" spacing={4}>
                <Grid item sm={12} lg={6}>
                    <BladeMiniScenesCard />
                </Grid>
                <Grid item sm={12} lg={6}>
                    <AddSceneCard scenes={scenes} addScene={e => dispatch(addScene(e))} />
                </Grid>
            </Grid>
        </div >
    );
};

export default DashboardView;<|MERGE_RESOLUTION|>--- conflicted
+++ resolved
@@ -1,8 +1,4 @@
-<<<<<<< HEAD
-import React, {useEffect} from 'react';
-=======
 import React, { useEffect, useState } from 'react';
->>>>>>> 9c98ba3b
 import { useSelector, useDispatch } from 'react-redux';
 import { makeStyles } from '@material-ui/core/styles';
 import Card from '@material-ui/core/Card';
