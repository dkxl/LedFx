// Icons
import Dashboard from '@material-ui/icons/Dashboard';
import List from '@material-ui/icons/List';
import Settings from '@material-ui/icons/Settings';
import Tune from '@material-ui/icons/Tune';
import SaveAltIcon from '@material-ui/icons/SaveAlt';
import BuildIcon from '@material-ui/icons/Build';
import DeviceHubIcon from '@material-ui/icons/DeviceHub';
import PowerIcon from '@material-ui/icons/Power';
// import LockOpenIcon from '@material-ui/icons/LockOpen';

// Components and Views
// import DashboardView from '../views/Dashboard';
// import BladeboardView from '../views/Dashboard/BladeBoard';
import BladeboardDnDView from '../views/Dashboard/BladeBoardDnD';
import DevicesView from '../views/Devices';
import ScenesView from '../views/Scenes';
import DisplayView from '../views/Display';
import VirtualsView from '../views/Virtuals';
import IntegrationsView from '../views/Integrations';
import AdvancedView from '../views/Advanced';
// import SettingsView from '../views/Settings';
import DeveloperView from '../views/Developer';

// const dashboard =
//     parseInt(window.localStorage.getItem('BladeMod')) > 2
//         ? {
//             path: '/dashboard',
//             sidebarName: 'Bladeboard',
//             navbarName: 'Dashboard',
//             icon: Dashboard,
//             component: BladeboardDnDView,
//         }
//         : (parseInt(window.localStorage.getItem('BladeMod')) > 0
//             ? {
//                 path: '/dashboard',
//                 sidebarName: 'Bladeboard',
//                 navbarName: 'Dashboard',
//                 icon: Dashboard,
//                 component: BladeboardView,
//             }
//             : {
//                 path: '/dashboard',
//                 sidebarName: 'Dashboard',
//                 navbarName: 'Dashboard',
//                 icon: Dashboard,
//                 component: DashboardView,
//             })
const dashboard = {
    path: '/dashboard',
    sidebarName: 'Dashboard',
    navbarName: 'Dashboard',
    icon: Dashboard,
    component: BladeboardDnDView,
}



const virtuals =
    parseInt(window.localStorage.getItem('BladeMod')) > 2
        ? {
            path: '/virtuals',
            sidebarName: 'Virtual Strips',
            navbarName: 'Virtual Strips',
            icon: DeviceHubIcon,
            component: VirtualsView,
        }
        : {
            path: '/virtuals',
            navbarName: 'Virtual Strips',
            icon: DeviceHubIcon,
            component: VirtualsView,
        };

const integrations =
    parseInt(window.localStorage.getItem('BladeMod')) > 1
        ? {
            path: '/integrations',
            sidebarName: 'Integrations',
            navbarName: 'Integrations',
            icon: PowerIcon,
            component: IntegrationsView,
        }
        : {
            path: '/integrations',
            navbarName: 'Integrations',
            icon: PowerIcon,
            component: IntegrationsView,
        };
// const advanced =
//     parseInt(window.localStorage.getItem('BladeMod')) > 1
//         ? {
//             path: '/advanced',
//             sidebarName: 'Advanced',
//             navbarName: 'Advanced',
//             icon: LockOpenIcon,
//             component: AdvancedView,
//         }
//         : {
//             path: '/advanced',
//             navbarName: 'Advanced',
//             icon: LockOpenIcon,
//             component: AdvancedView,
//         };
const viewRoutes = [
    dashboard,
    {
        path: '/displays/:displayId',
        navbarName: 'Displays',
        sidebarName: 'Displays',
        icon: List,
        component: DisplayView,
    },
    {
        path: '/scenes',
        sidebarName: 'Scenes Management',
        navbarName: 'Scenes Management',
        icon: SaveAltIcon,
        component: ScenesView,
    },
    {
        path: '/devices',
        sidebarName: 'Device Management',
        navbarName: 'Device Management',
        icon: Settings,
        component: DevicesView,
    },
    integrations,
    virtuals,
    {
        path: '/settings',
        sidebarName: 'Settings',
        navbarName: 'Settings',
        icon: BuildIcon,
        component: AdvancedView,
    },
    // advanced,
    // {
    //     path: '/developer/:graphString',
    //     navbarName: 'Developer',
    //     component: DeveloperView,
    // },
    {
<<<<<<< HEAD
        path: '/developer/melbank',
=======
        path: '/developer/:graphString',
>>>>>>> 58e92357
        sidebarName: 'Developer',
        navbarName: 'Developer',
        icon: Tune,
        component: DeveloperView,
    },
    { redirect: true, path: '/', to: '/dashboard', navbarName: 'Redirect' },
];

export default viewRoutes;<|MERGE_RESOLUTION|>--- conflicted
+++ resolved
@@ -141,11 +141,7 @@
     //     component: DeveloperView,
     // },
     {
-<<<<<<< HEAD
-        path: '/developer/melbank',
-=======
         path: '/developer/:graphString',
->>>>>>> 58e92357
         sidebarName: 'Developer',
         navbarName: 'Developer',
         icon: Tune,
